--- conflicted
+++ resolved
@@ -40,13 +40,8 @@
     "cz-conventional-changelog": "2.1.0",
     "isparta": "4.0.0",
     "mocha": "3.3.0",
-<<<<<<< HEAD
-    "semantic-release": "8.0.0",
+    "semantic-release": "11.0.2",
     "sinon": "4.1.3"
-=======
-    "semantic-release": "11.0.2",
-    "sinon": "4.0.2"
->>>>>>> 256a3596
   },
   "config": {
     "commitizen": {
